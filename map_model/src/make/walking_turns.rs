use geom::{Distance, Line, PolyLine, Pt2D, Ring};

use crate::{
    Direction, DrivingSide, Intersection, IntersectionID, Lane, LaneID, LaneType, Map, Turn,
    TurnID, TurnType,
};

/// Generate Crosswalk and SharedSidewalkCorner (places where two sidewalks directly meet) turns.
/// UnmarkedCrossings are not generated here; another process later "downgrades" crosswalks to
/// unmarked.
/// A complete rewrite of make_walking_turns, which looks at all sidewalks (or lack thereof) in
/// counter-clockwise order around an intersection. Based on adjacency, create a
/// SharedSidewalkCorner or a Crosswalk.
pub fn make_walking_turns(map: &Map, i: &Intersection) -> Vec<Turn> {
    let driving_side = map.config.driving_side;

    // Consider all roads in counter-clockwise order. Every road has up to two sidewalks. Gather
    // those in order, remembering what roads don't have them.
    let mut lanes: Vec<Option<&Lane>> = Vec::new();
    let mut num_sidewalks = 0;
    let mut sorted_roads = i.get_roads_sorted_by_incoming_angle(map);
    // And for left-handed driving, we need to walk around in the opposite order.
    if driving_side == DrivingSide::Left {
        sorted_roads.reverse();
    }

    for r in sorted_roads {
        let road = map.get_r(r);
        let mut fwd = None;
        let mut back = None;
        for l in &road.lanes {
            if l.lane_type.is_walkable() {
                if l.dir == Direction::Fwd {
                    fwd = Some(l);
                } else {
                    back = Some(l);
                }
            }
        }
        if fwd.is_some() {
            num_sidewalks += 1;
        }
        if back.is_some() {
            num_sidewalks += 1;
        }
        let (in_lane, out_lane) = if road.src_i == i.id {
            (back, fwd)
        } else {
            (fwd, back)
        };
        lanes.push(in_lane);
        lanes.push(out_lane);
    }
    if num_sidewalks <= 1 {
        return Vec::new();
    }
    // Make sure we start with a sidewalk.
    while lanes[0].is_none() {
        lanes.rotate_left(1);
    }
    let mut result: Vec<Turn> = Vec::new();

    let mut from: Option<&Lane> = lanes[0];
    let first_from = from.unwrap().id;
    let mut adj = true;
    for l in lanes.iter().skip(1).chain(lanes.iter()) {
        if i.id.0 == 284 {
            debug!(
                "looking at {:?}. from is {:?}, first_from is {}, adj is {}",
                l.map(|l| l.id),
                from.map(|l| l.id),
                first_from,
                adj
            );
        }

        if from.is_none() {
            from = *l;
            adj = true;
            continue;
        }
        let l1 = from.unwrap();

        if l.is_none() {
            adj = false;
            continue;
        }
        let l2 = l.unwrap();

        if adj && l1.id.road != l2.id.road {
            let geom = make_shared_sidewalk_corner(driving_side, i, l1, l2);
            result.push(Turn {
                id: turn_id(i.id, l1.id, l2.id),
                turn_type: TurnType::SharedSidewalkCorner,
                geom,
            });

            from = Some(l2);
        // adj stays true
        } else {
            // Only make one crosswalk for degenerate intersections
            if !i.is_degenerate() || !result.iter().any(|t| t.turn_type == TurnType::Crosswalk) {
                result.extend(
                    make_crosswalks(i, l1, l2, driving_side)
                        .into_iter()
                        .flatten(),
                );
            }
            from = Some(l2);
            adj = true;
        }

        // Have we made it all the way around?
        if first_from == from.unwrap().id {
            break;
        }
    }

    result
}

/// Filter out crosswalks on really short roads. In reality, these roads are usually located within
/// an intersection, which isn't a valid place for a pedestrian crossing.
///
/// And if the road is marked as having no crosswalks at an end, downgrade them to unmarked
/// crossings.
pub fn filter_turns(mut input: Vec<Turn>, map: &Map, i: &Intersection) -> Vec<Turn> {
    for r in &i.roads {
        if map.get_r(*r).is_extremely_short() {
            input.retain(|t| {
                !(t.id.src.road == *r && t.id.dst.road == *r && t.turn_type.pedestrian_crossing())
            });
        }
    }

    for turn in &mut input {
        if let Some(dr) = turn.crosswalk_over_road(map) {
            let road = map.get_r(dr.road);
            let keep = if dr.dir == Direction::Fwd {
                road.crosswalk_forward
            } else {
                road.crosswalk_backward
            };
            if !keep {
                turn.turn_type = TurnType::UnmarkedCrossing;
            }
        } else if turn.turn_type.pedestrian_crossing() {
            // We have a crosswalk over multiple roads (or sometimes, just one road that only has a
            // walkable lane on one side of it). We can't yet detect all the roads crossed. So for
            // now, it's more often correct to assume that if any nearby roads don't have a
            // crossing snapped to both ends, then there's probably no crosswalk here.
            for l in [turn.id.src, turn.id.dst] {
                let road = map.get_parent(l);
                if !road.crosswalk_forward || !road.crosswalk_backward {
                    turn.turn_type = TurnType::UnmarkedCrossing;
                }
            }
        }
    }

    input
}

/// At an intersection of footpaths only, just generate a turn between every pair of lanes.
fn make_footway_turns(map: &Map, i: &Intersection) -> Vec<Turn> {
    let lanes = i
        .incoming_lanes
        .iter()
        .chain(&i.outgoing_lanes)
        .filter_map(|l| {
            let l = map.get_l(*l);
            if l.is_walkable() {
                Some(l)
            } else {
                None
            }
        })
        .collect::<Vec<&Lane>>();
    let mut results = Vec::new();
    for l1 in &lanes {
        for l2 in &lanes {
            // Only generate one turn for each pair
            if l1.id >= l2.id {
                continue;
            }
            let maybe_geom = PolyLine::new(vec![l1.endpoint(i.id), l2.endpoint(i.id)]);
            let geom = maybe_geom.unwrap_or_else(|_| {
                // TODO Gross! After improving intersection geometry where these cases are
                // happening, if this still happens, maybe it's time to make turn geometry be
                // optional.
                PolyLine::must_new(vec![l1.endpoint(i.id), l1.endpoint(i.id).offset(0.1, 0.1)])
            });
            results.push(Turn {
                id: turn_id(i.id, l1.id, l2.id),
                turn_type: TurnType::SharedSidewalkCorner,
                geom,
            });
        }
    }
    results
}

fn make_crosswalks(
    i: &Intersection,
    l1: &Lane,
    l2: &Lane,
    driving_side: DrivingSide,
) -> Option<Vec<Turn>> {
    let l1_line = l1.end_line(i.id);
    let l2_line = l2.end_line(i.id);

    // Jut out a bit into the intersection, cross over, then jut back in.
    // Put degenerate intersection crosswalks in the middle (DEGENERATE_HALF_LENGTH).
    let geom_fwds = PolyLine::deduping_new(vec![
        l1_line.pt2(),
        l1_line.unbounded_dist_along(
            l1_line.length()
                + if i.is_degenerate() {
                    Distance::const_meters(2.5)
                } else {
                    l1.width / 2.0
                },
        ),
        l2_line.unbounded_dist_along(
            l2_line.length()
                + if i.is_degenerate() {
                    Distance::const_meters(2.5)
                } else {
                    l2.width / 2.0
                },
        ),
        l2_line.pt2(),
    ])
    .ok()?;

    Some(vec![Turn {
        id: turn_id(i.id, l1.id, l2.id),
        turn_type: TurnType::Crosswalk,
        geom: geom_fwds,
    }])
}

// TODO This doesn't handle sidewalk/shoulder transitions
fn make_shared_sidewalk_corner(
    driving_side: DrivingSide,
    i: &Intersection,
    l1: &Lane,
    l2: &Lane,
) -> PolyLine {
    let (start_pt, end_pt) = (l1.endpoint(i.id), l2.endpoint(i.id));

<<<<<<< HEAD
    let pl = PolyLine::unchecked_new(i.polygon.clone().into_points());
    let (p1, p2) = (pl.nearest_pt(start_pt), pl.nearest_pt(end_pt));

    // this panics in get_shorter_slice_btwn instead of returning none
    if p1 == p2 {
        return PolyLine::must_new(vec![start_pt, end_pt]);
=======
    // Find all of the points on the intersection polygon between the two sidewalks. Assumes
    // sidewalks are the same width.
    let corner1 = l1.last_line().shift_right(l1.width / 2.0).pt2();
    let corner2 = l2.first_line().shift_right(l2.width / 2.0).pt1();

    // TODO Something like this will be MUCH simpler and avoid going around the long way sometimes.
    if true {
        if let Some(pl) = i
            .polygon
            .clone()
            .into_ring()
            .get_shorter_slice_between(corner1, corner2)
            .and_then(|pl| pl.shift_left(l1.width.min(l2.width) / 2.0).ok())
        {
            return pl;
        } else {
            warn!(
                "SharedSidewalkCorner between {} and {} has weird duplicate geometry, so just \
                 doing straight line",
                l1.id, l2.id
            );
            return baseline;
        }
>>>>>>> a1d775b4
    }

    return i
        .polygon
        .clone()
        .into_ring()
        .get_shorter_slice_btwn(p1, p2)
        .unwrap_or(PolyLine::must_new(vec![start_pt, end_pt]));
}

fn turn_id(parent: IntersectionID, src: LaneID, dst: LaneID) -> TurnID {
    TurnID { parent, src, dst }
}<|MERGE_RESOLUTION|>--- conflicted
+++ resolved
@@ -249,46 +249,30 @@
 ) -> PolyLine {
     let (start_pt, end_pt) = (l1.endpoint(i.id), l2.endpoint(i.id));
 
-<<<<<<< HEAD
     let pl = PolyLine::unchecked_new(i.polygon.clone().into_points());
-    let (p1, p2) = (pl.nearest_pt(start_pt), pl.nearest_pt(end_pt));
-
-    // this panics in get_shorter_slice_btwn instead of returning none
-    if p1 == p2 {
-        return PolyLine::must_new(vec![start_pt, end_pt]);
-=======
+
     // Find all of the points on the intersection polygon between the two sidewalks. Assumes
     // sidewalks are the same width.
-    let corner1 = l1.last_line().shift_right(l1.width / 2.0).pt2();
-    let corner2 = l2.first_line().shift_right(l2.width / 2.0).pt1();
-
-    // TODO Something like this will be MUCH simpler and avoid going around the long way sometimes.
-    if true {
-        if let Some(pl) = i
-            .polygon
-            .clone()
-            .into_ring()
-            .get_shorter_slice_between(corner1, corner2)
-            .and_then(|pl| pl.shift_left(l1.width.min(l2.width) / 2.0).ok())
-        {
-            return pl;
-        } else {
-            warn!(
-                "SharedSidewalkCorner between {} and {} has weird duplicate geometry, so just \
-                 doing straight line",
-                l1.id, l2.id
-            );
-            return baseline;
-        }
->>>>>>> a1d775b4
-    }
-
-    return i
+    let corner1 = l1.end_line(i.id).shift_right(l1.width / 2.0).pt2();
+    let corner2 = l2.end_line(i.id).shift_right(l2.width / 2.0).pt2();
+    let (p1, p2) = (pl.nearest_pt(corner1), pl.nearest_pt(corner2));
+
+    if let Some(pl) = i
         .polygon
         .clone()
         .into_ring()
-        .get_shorter_slice_btwn(p1, p2)
-        .unwrap_or(PolyLine::must_new(vec![start_pt, end_pt]));
+        .get_shorter_slice_between(p1, p2)
+        .and_then(|pl| pl.shift_left(l1.width.min(l2.width) / 2.0).ok())
+    {
+        return pl;
+    } else {
+        warn!(
+            "SharedSidewalkCorner between {} and {} has weird duplicate geometry, so just \
+                doing straight line",
+            l1.id, l2.id
+        );
+        return PolyLine::must_new(vec![start_pt, end_pt]);
+    }
 }
 
 fn turn_id(parent: IntersectionID, src: LaneID, dst: LaneID) -> TurnID {
